#!/usr/bin/env python
# -*- coding: utf-8 -*-
"""
    Pre-process Data / features files and build vocabulary
"""

import argparse
import glob
import sys
import gc
import os
import codecs
import torch
from onmt.utils.logging import init_logger, logger

import onmt.inputters as inputters
import onmt.opts as opts


def check_existing_pt_files(opt):
    """ Checking if there are existing .pt files to avoid tampering """
    # We will use glob.glob() to find sharded {train|valid}.[0-9]*.pt
    # when training, so check to avoid tampering with existing pt files
    # or mixing them up.
    for t in ['train', 'valid', 'vocab']:
        pattern = opt.save_data + '.' + t + '*.pt'
        if glob.glob(pattern):
            sys.stderr.write("Please backup existing pt file: %s, "
                             "to avoid tampering!\n" % pattern)
            sys.exit(1)


def parse_args():
    """ Parsing arguments """
    parser = argparse.ArgumentParser(
        description='preprocess.py',
        formatter_class=argparse.ArgumentDefaultsHelpFormatter)

    opts.add_md_help_argument(parser)
    opts.preprocess_opts(parser)

    opt = parser.parse_args()
    torch.manual_seed(opt.seed)

    check_existing_pt_files(opt)

    return opt


def build_save_in_shards_using_shards_size(src_corpus, tgt_corpus, fields,
                                           corpus_type, opt):
    """
    Divide src_corpus and tgt_corpus into smaller multiples
    src_copus and tgt corpus files, then build shards, each
    shard will have opt.shard_size samples except last shard.

    The reason we do this is to avoid taking up too much memory due
    to sucking in a huge corpus file.
    """

    with codecs.open(src_corpus, "r", encoding="utf-8") as fsrc:
        with codecs.open(tgt_corpus, "r", encoding="utf-8") as ftgt:
            logger.info("Reading source and target files: %s %s."
                        % (src_corpus, tgt_corpus))
            src_data = fsrc.readlines()
            tgt_data = ftgt.readlines()

            num_shards = int(len(src_data) / opt.shard_size)
            for x in range(num_shards):
                logger.info("Splitting shard %d." % x)
                f = codecs.open(src_corpus + ".{0}.txt".format(x), "w",
                                encoding="utf-8")
                f.writelines(
                        src_data[x * opt.shard_size: (x + 1) * opt.shard_size])
                f.close()
                f = codecs.open(tgt_corpus + ".{0}.txt".format(x), "w",
                                encoding="utf-8")
                f.writelines(
                        tgt_data[x * opt.shard_size: (x + 1) * opt.shard_size])
                f.close()
            num_written = num_shards * opt.shard_size
            if len(src_data) > num_written:
                logger.info("Splitting shard %d." % num_shards)
                f = codecs.open(src_corpus + ".{0}.txt".format(num_shards),
                                'w', encoding="utf-8")
                f.writelines(
                        src_data[num_shards * opt.shard_size:])
                f.close()
                f = codecs.open(tgt_corpus + ".{0}.txt".format(num_shards),
                                'w', encoding="utf-8")
                f.writelines(
                        tgt_data[num_shards * opt.shard_size:])
                f.close()

    src_list = sorted(glob.glob(src_corpus + '.*.txt'))
    tgt_list = sorted(glob.glob(tgt_corpus + '.*.txt'))

    ret_list = []

    for index, src in enumerate(src_list):
        logger.info("Building shard %d." % index)
        dataset = inputters.build_dataset(
            fields, opt.data_type,
            src_path=src,
            tgt_path=tgt_list[index],
            src_dir=opt.src_dir,
            src_seq_length=opt.src_seq_length,
            tgt_seq_length=opt.tgt_seq_length,
            src_seq_length_trunc=opt.src_seq_length_trunc,
            tgt_seq_length_trunc=opt.tgt_seq_length_trunc,
            dynamic_dict=opt.dynamic_dict,
            sample_rate=opt.sample_rate,
            window_size=opt.window_size,
            window_stride=opt.window_stride,
            window=opt.window,
            image_channel_size=opt.image_channel_size
        )

        pt_file = "{:s}.{:s}.{:d}.pt".format(
            opt.save_data, corpus_type, index)

        # We save fields in vocab.pt seperately, so make it empty.
        dataset.fields = []

        logger.info(" * saving %sth %s data shard to %s."
                    % (index, corpus_type, pt_file))
        torch.save(dataset, pt_file)

        ret_list.append(pt_file)
        os.remove(src)
        os.remove(tgt_list[index])
        del dataset.examples
        gc.collect()
        del dataset
        gc.collect()

    return ret_list


def build_save_dataset(corpus_type, fields, opt):
    """ Building and saving the dataset """
    assert corpus_type in ['train', 'valid']

    if corpus_type == 'train':
        src_corpus = opt.train_src
        tgt_corpus = opt.train_tgt
        tag_corpus = opt.train_tags
    else:
        src_corpus = opt.valid_src
        tgt_corpus = opt.valid_tgt
        tag_corpus = opt.valid_tags

<<<<<<< HEAD
    # Currently we only do preprocess sharding for corpus: data_type=='text'.
    # if opt.data_type == 'text':
    #     return build_save_text_dataset_in_shards(
    #             src_corpus, tgt_corpus, fields,
    #             corpus_type, opt)
=======
    if (opt.shard_size > 0):
        return build_save_in_shards_using_shards_size(src_corpus,
                                                      tgt_corpus,
                                                      fields,
                                                      corpus_type,
                                                      opt)
>>>>>>> 33397517

    # For data_type == 'img' or 'audio', currently we don't do
    # preprocess sharding. We only build a monolithic dataset.
    # But since the interfaces are uniform, it would be not hard
    # to do this should users need this feature.
<<<<<<< HEAD
    dataset = onmt.io.build_dataset(
                fields, opt.data_type, src_corpus,
                tgt_corpus, tag_corpus,
                src_dir=opt.src_dir,
                src_seq_length=opt.src_seq_length,
                tgt_seq_length=opt.tgt_seq_length,
                src_seq_length_trunc=opt.src_seq_length_trunc,
                tgt_seq_length_trunc=opt.tgt_seq_length_trunc,
                dynamic_dict=opt.dynamic_dict,
                sample_rate=opt.sample_rate,
                window_size=opt.window_size,
                window_stride=opt.window_stride,
                window=opt.window)
=======
    dataset = inputters.build_dataset(
        fields, opt.data_type,
        src_path=src_corpus,
        tgt_path=tgt_corpus,
        src_dir=opt.src_dir,
        src_seq_length=opt.src_seq_length,
        tgt_seq_length=opt.tgt_seq_length,
        src_seq_length_trunc=opt.src_seq_length_trunc,
        tgt_seq_length_trunc=opt.tgt_seq_length_trunc,
        dynamic_dict=opt.dynamic_dict,
        sample_rate=opt.sample_rate,
        window_size=opt.window_size,
        window_stride=opt.window_stride,
        window=opt.window,
        image_channel_size=opt.image_channel_size)
>>>>>>> 33397517

    # We save fields in vocab.pt seperately, so make it empty.
    dataset.fields = []

    pt_file = "{:s}.{:s}.pt".format(opt.save_data, corpus_type)
    logger.info(" * saving %s dataset to %s." % (corpus_type, pt_file))
    torch.save(dataset, pt_file)

    return [pt_file]


def build_save_vocab(train_dataset, fields, opt):
    """ Building and saving the vocab """
    fields = inputters.build_vocab(train_dataset, fields, opt.data_type,
                                   opt.share_vocab,
                                   opt.src_vocab,
                                   opt.src_vocab_size,
                                   opt.src_words_min_frequency,
                                   opt.tgt_vocab,
                                   opt.tgt_vocab_size,
                                   opt.tgt_words_min_frequency)

    # Can't save fields, so remove/reconstruct at training time.
    vocab_file = opt.save_data + '.vocab.pt'
    torch.save(inputters.save_fields_to_vocab(fields), vocab_file)


def main():
    opt = parse_args()

    if (opt.max_shard_size > 0):
        raise AssertionError("-max_shard_size is deprecated, please use \
                             -shard_size (number of examples) instead.")
    if (opt.shuffle > 0):
        raise AssertionError("-shuffle is not implemented, please make sure \
                             you shuffle your data before pre-processing.")

    init_logger(opt.log_file)
    logger.info("Extracting features...")

    src_nfeats = inputters.get_num_features(
        opt.data_type, opt.train_src, 'src')
    tgt_nfeats = inputters.get_num_features(
        opt.data_type, opt.train_tgt, 'tgt')
    logger.info(" * number of source features: %d." % src_nfeats)
    logger.info(" * number of target features: %d." % tgt_nfeats)

    logger.info("Building `Fields` object...")
    fields = inputters.get_fields(opt.data_type, src_nfeats, tgt_nfeats)

    logger.info("Building & saving training data...")
    train_dataset_files = build_save_dataset('train', fields, opt)

    logger.info("Building & saving validation data...")
    build_save_dataset('valid', fields, opt)

    logger.info("Building & saving vocabulary...")
    build_save_vocab(train_dataset_files, fields, opt)


if __name__ == "__main__":
    main()<|MERGE_RESOLUTION|>--- conflicted
+++ resolved
@@ -150,44 +150,23 @@
         tgt_corpus = opt.valid_tgt
         tag_corpus = opt.valid_tags
 
-<<<<<<< HEAD
-    # Currently we only do preprocess sharding for corpus: data_type=='text'.
-    # if opt.data_type == 'text':
-    #     return build_save_text_dataset_in_shards(
-    #             src_corpus, tgt_corpus, fields,
-    #             corpus_type, opt)
-=======
+
     if (opt.shard_size > 0):
         return build_save_in_shards_using_shards_size(src_corpus,
                                                       tgt_corpus,
                                                       fields,
                                                       corpus_type,
                                                       opt)
->>>>>>> 33397517
 
     # For data_type == 'img' or 'audio', currently we don't do
     # preprocess sharding. We only build a monolithic dataset.
     # But since the interfaces are uniform, it would be not hard
     # to do this should users need this feature.
-<<<<<<< HEAD
-    dataset = onmt.io.build_dataset(
-                fields, opt.data_type, src_corpus,
-                tgt_corpus, tag_corpus,
-                src_dir=opt.src_dir,
-                src_seq_length=opt.src_seq_length,
-                tgt_seq_length=opt.tgt_seq_length,
-                src_seq_length_trunc=opt.src_seq_length_trunc,
-                tgt_seq_length_trunc=opt.tgt_seq_length_trunc,
-                dynamic_dict=opt.dynamic_dict,
-                sample_rate=opt.sample_rate,
-                window_size=opt.window_size,
-                window_stride=opt.window_stride,
-                window=opt.window)
-=======
     dataset = inputters.build_dataset(
         fields, opt.data_type,
         src_path=src_corpus,
         tgt_path=tgt_corpus,
+        tag_path=tag_corpus,
         src_dir=opt.src_dir,
         src_seq_length=opt.src_seq_length,
         tgt_seq_length=opt.tgt_seq_length,
@@ -199,7 +178,6 @@
         window_stride=opt.window_stride,
         window=opt.window,
         image_channel_size=opt.image_channel_size)
->>>>>>> 33397517
 
     # We save fields in vocab.pt seperately, so make it empty.
     dataset.fields = []
