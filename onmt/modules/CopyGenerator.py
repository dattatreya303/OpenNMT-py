import torch.nn as nn
import torch.nn.functional as F
import torch
import torch.cuda
from torch.autograd import Variable

from torch.nn.modules.loss import BCELoss, BCEWithLogitsLoss
from torch.autograd import Variable

import onmt
import onmt.io
from onmt.Utils import aeq, sequence_mask


class CopyGenerator(nn.Module):
    """Generator module that additionally considers copying
    words directly from the source.

    The main idea is that we have an extended "dynamic dictionary".
    It contains `|tgt_dict|` words plus an arbitrary number of
    additional words introduced by the source sentence.
    For each source sentence we have a `src_map` that maps
    each source word to an index in `tgt_dict` if it known, or
    else to an extra word.

    The copy generator is an extended version of the standard
    generator that computse three values.

    * :math:`p_{softmax}` the standard softmax over `tgt_dict`
    * :math:`p(z)` the probability of instead copying a
      word from the source, computed using a bernoulli
    * :math:`p_{copy}` the probility of copying a word instead.
      taken from the attention distribution directly.

    The model returns a distribution over the extend dictionary,
    computed as

    :math:`p(w) = p(z=1)  p_{copy}(w)  +  p(z=0)  p_{softmax}(w)`


    .. mermaid::

       graph BT
          A[input]
          S[src_map]
          B[softmax]
          BB[switch]
          C[attn]
          D[copy]
          O[output]
          A --> B
          A --> BB
          S --> D
          C --> D
          D --> O
          B --> O
          BB --> O


    Args:
       input_size (int): size of input representation
       tgt_dict (Vocab): output target dictionary

    """
    def __init__(self, input_size, tgt_dict):
        super(CopyGenerator, self).__init__()
        self.linear = nn.Linear(input_size, len(tgt_dict))
        self.linear_copy = nn.Linear(input_size, 1)
        self.tgt_dict = tgt_dict

    def forward(self, hidden, attn, src_map, tags=[]):
        """
        Compute a distribution over the target dictionary
        extended by the dynamic dictionary implied by compying
        source words.

        Args:
           hidden (`FloatTensor`): hidden outputs `[batch*tlen, input_size]`
           attn (`FloatTensor`): attn for each `[batch*tlen, input_size]`
           src_map (`FloatTensor`):
             A sparse indicator matrix mapping each source word to
             its index in the "extended" vocab containing.
             `[src_len, batch, extra_words]`
        """
        # CHECKS
        batch_by_tlen, _ = hidden.size()
        batch_by_tlen_, slen = attn.size()
        slen_, batch, cvocab = src_map.size()
        aeq(batch_by_tlen, batch_by_tlen_)
        aeq(slen, slen_)

        # Original probabilities.
        logits = self.linear(hidden)
        logits[:, self.tgt_dict.stoi[onmt.io.PAD_WORD]] = -float('inf')
        prob = F.softmax(logits)
        # Probability of copying p(z=1) batch.
        p_copy = F.sigmoid(self.linear_copy(hidden))
        # Probibility of not copying: p_{word}(w) * (1 - p(z))
        out_prob = torch.mul(prob,  1 - p_copy.expand_as(prob))
<<<<<<< HEAD
        tags = Variable(torch.cuda.FloatTensor(tags))
        mul_attn = torch.mul(attn, tags) * 2
        
        # Renormalize here? 
        # mul_sum = mul_attn.sum(1)
        # mul_attn = torch.div(mul_attn, mul_sum.unsqueeze(1).expand_as(mul_attn))
        # Add in the copy probability
        mul_attn = torch.mul(mul_attn, p_copy.expand_as(attn))

        # Mask out the non copied words
        # print("mulsize", mul_attn.size())

        # print(tags.size())
        tags = tags.expand_as(attn)
        # Avg the probs
=======

        mul_attn = torch.mul(attn, p_copy.expand_as(attn))
>>>>>>> 8f37b30d
        copy_prob = torch.bmm(mul_attn.view(-1, batch, slen)
                              .transpose(0, 1),
                              src_map.transpose(0, 1)).transpose(0, 1)
        copy_prob = copy_prob.contiguous().view(-1, cvocab)
        return torch.cat([out_prob, copy_prob], 1)


class CopyGeneratorCriterion(object):
    def __init__(self, vocab_size, force_copy, pad, eps=1e-20):
        self.force_copy = force_copy
        self.eps = eps
        self.offset = vocab_size
        self.pad = pad

    def __call__(self, scores, align, target):
        # Compute unks in align and target for readability
        align_unk = align.eq(0).float()
        align_not_unk = align.ne(0).float()
        target_unk = target.eq(0).float()
        target_not_unk = target.ne(0).float()

        # Copy probability of tokens in source
        out = scores.gather(1, align.view(-1, 1) + self.offset).view(-1)
        # Set scores for unk to 0 and add eps
        out = out.mul(align_not_unk) + self.eps
        # Get scores for tokens in target
        tmp = scores.gather(1, target.view(-1, 1)).view(-1)

        # Regular prob (no unks and unks that can't be copied)
        if not self.force_copy:
            # Add score for non-unks in target
            out = out + tmp.mul(target_not_unk)
            # Add score for when word is unk in both align and tgt
            out = out + tmp.mul(align_unk).mul(target_unk)
        else:
            # Forced copy. Add only probability for not-copied tokens
            out = out + tmp.mul(align_unk)

        # Drop padding.
        loss = -out.log().mul(target.ne(self.pad).float())
        return loss


class CopyTagCriterion(object):
    def __init__(self, pad, eps=1e-10):
        self.eps = eps
        self.pad = pad

    def __call__(self, yhat, y, src_lengths):
        # Probability of the correct class
        out = yhat.gather(1, y.view(-1, 1))
        # Mask out padding
        mask = sequence_mask(src_lengths).view(-1).unsqueeze(1)
        out.data.masked_fill_(1 - mask, 0)
        return -out, mask


class CopyGeneratorLossCompute(onmt.Loss.LossComputeBase):
    """
    Copy Generator Loss Computation.
    """
    def __init__(self, generator, tgt_vocab,
                 force_copy, normalize_by_length,
                 eps=1e-20):
        super(CopyGeneratorLossCompute, self).__init__(
            generator, tgt_vocab)

        # We lazily load datasets when there are more than one, so postpone
        # the setting of cur_dataset.
        self.cur_dataset = None
        self.force_copy = force_copy
        self.normalize_by_length = normalize_by_length
        self.criterion = CopyGeneratorCriterion(len(tgt_vocab), force_copy,
                                                self.padding_idx)
        self.tag_criterion = CopyTagCriterion(self.padding_idx)

    def _make_shard_state(self, batch, output, tags, range_, attns, tag_labels, align):
        """ See base class for args description. """
        if getattr(batch, "alignment", None) is None:
            raise AssertionError("using -copy_attn you need to pass in "
                                 "-dynamic_dict during preprocess stage.")

        return {
            "output": output,
            "target": batch.tgt[range_[0] + 1: range_[1]],
            "copy_attn": attns.get("copy"),
            "align": batch.alignment[range_[0] + 1: range_[1]],
            "tags": tags,
            "tag_labels": tag_labels,
            "copy_align": align
        }

    def _compute_loss(self, batch, output, target, copy_attn, align, tag_labels, tags, copy_align):
        """
        Compute the loss. The args must match self._make_shard_state().
        Args:
            batch: the current batch.
            output: the predict output from the model.
            target: the validate target to compare output with.
            copy_attn: the copy attention value.
            align: the align info.
        """

        # Make a mask that is the same across decoding steps

        # Copy alignment is tgt x batch x src
        src_len = copy_attn.shape[2]
        tag_labels = tag_labels[:src_len]
        # ftags = tag_labels.view(-1, copy_attn.shape[-1])\
        #                        .unsqueeze(0)\
        #                        .expand_as(copy_attn)\
                               # .contiguous()
        # log_mask = torch.log(ftags)

        ftags = tags[:,:,1].contiguous()\
                           .view(-1, copy_attn.shape[-1])\
                           .unsqueeze(0)\
                           .expand_as(copy_attn)\
                           .contiguous()
        log_mask = ftags

        #print("ftags", ftags.shape)
        # ftags.detach_()
        # Log both non-logged
        log_copy = copy_align# torch.log(copy_attn)
        # Add the mask (- inf for 0, 0 for 1)
        log_masked = log_mask + log_copy
        # Compute a new softmax with the mask
        new_copy = F.softmax(log_masked, dim=-1)
        target = target.view(-1)
        align = align.view(-1)



        # tags = tags.squeeze(2)
        scores = self.generator(self._bottle(output),
                                self._bottle(new_copy),
                                batch.src_map)
        loss = self.criterion(scores, align, target)
        scores_data = scores.data.clone()
        scores_data = onmt.io.TextDataset.collapse_copy_scores(
                self._unbottle(scores_data, batch.batch_size),
                batch, self.tgt_vocab, self.cur_dataset.src_vocabs)
        scores_data = self._bottle(scores_data)

        # Correct target copy token instead of <unk>
        # tgt[i] = align[i] + len(tgt_vocab)
        # for i such that tgt[i] == 0 and align[i] != 0
        target_data = target.data.clone()
        correct_mask = target_data.eq(0) * align.data.ne(0)
        correct_copy = (align.data + len(self.tgt_vocab)) * correct_mask.long()
        target_data = target_data + correct_copy

        # Compute sum of perplexities for stats
        loss_data = loss.sum().data.clone()
        stats = self._stats(loss_data, scores_data, target_data)

        if self.normalize_by_length:
            # Compute Loss as NLL divided by seq length
            # Compute Sequence Lengths
            pad_ix = batch.dataset.fields['tgt'].vocab.stoi[onmt.io.PAD_WORD]
            tgt_lens = batch.tgt.ne(pad_ix).sum(0).float()
            # Compute Total Loss per sequence in batch
            loss = loss.view(-1, batch.batch_size).sum(0)
            # Divide by length of each sequence and sum
            loss = torch.div(loss, tgt_lens).sum()
        else:
            loss = loss.sum()

        # Compute Tag Loss Term
        tags = tags.view(-1, 2)
        tag_labels = tag_labels.view(-1).long()
        tagging_loss, mask = self.tag_criterion(tags, tag_labels, batch.src[1])
        if self.normalize_by_length:
            tagging_loss = tagging_loss.view(-1, batch.batch_size).sum(0)
            tagging_loss = torch.div(tagging_loss, Variable(batch.src[1].float())).sum()
        else:
            tagging_loss = tagging_loss.sum()

        print("Tagging Loss {:.3f} Loss: {:.3f}".format(tagging_loss.data[0], loss.data[0]))
        for s,t in zip(tag_labels[:10], tags[:10]):
            print("{} {:.2f}".format(s.data[0],t.exp().data[1]))

        loss = tagging_loss + loss
        return loss, stats<|MERGE_RESOLUTION|>--- conflicted
+++ resolved
@@ -97,26 +97,8 @@
         p_copy = F.sigmoid(self.linear_copy(hidden))
         # Probibility of not copying: p_{word}(w) * (1 - p(z))
         out_prob = torch.mul(prob,  1 - p_copy.expand_as(prob))
-<<<<<<< HEAD
-        tags = Variable(torch.cuda.FloatTensor(tags))
-        mul_attn = torch.mul(attn, tags) * 2
-        
-        # Renormalize here? 
-        # mul_sum = mul_attn.sum(1)
-        # mul_attn = torch.div(mul_attn, mul_sum.unsqueeze(1).expand_as(mul_attn))
-        # Add in the copy probability
-        mul_attn = torch.mul(mul_attn, p_copy.expand_as(attn))
-
-        # Mask out the non copied words
-        # print("mulsize", mul_attn.size())
-
-        # print(tags.size())
-        tags = tags.expand_as(attn)
-        # Avg the probs
-=======
 
         mul_attn = torch.mul(attn, p_copy.expand_as(attn))
->>>>>>> 8f37b30d
         copy_prob = torch.bmm(mul_attn.view(-1, batch, slen)
                               .transpose(0, 1),
                               src_map.transpose(0, 1)).transpose(0, 1)
