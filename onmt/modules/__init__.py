<<<<<<< HEAD
from onmt.modules.UtilClass import LayerNorm, Elementwise
from onmt.modules.Gate import context_gate_factory, ContextGate
from onmt.modules.GlobalAttention import GlobalAttention
from onmt.modules.ConvMultiStepAttention import ConvMultiStepAttention
from onmt.modules.ImageEncoder import ImageEncoder
from onmt.modules.AudioEncoder import AudioEncoder
from onmt.modules.CopyGenerator import CopyGenerator, CopyGeneratorLossCompute
from onmt.modules.StructuredAttention import MatrixTree
from onmt.modules.Transformer import \
   TransformerEncoder, TransformerDecoder, PositionwiseFeedForward
from onmt.modules.Conv2Conv import CNNEncoder, CNNDecoder
from onmt.modules.MultiHeadedAttn import MultiHeadedAttention
from onmt.modules.StackedRNN import StackedLSTM, StackedGRU
from onmt.modules.Embeddings import Embeddings, PositionalEncoding
from onmt.modules.WeightNorm import WeightNormConv2d
from onmt.modules.Tagger import Tagger

from onmt.Models import EncoderBase, MeanEncoder, StdRNNDecoder, \
    RNNDecoderBase, InputFeedRNNDecoder, RNNEncoder, NMTModel

from onmt.modules.SRU import check_sru_requirement
can_use_sru = check_sru_requirement()
if can_use_sru:
    from onmt.modules.SRU import SRU


# For flake8 compatibility.
__all__ = [EncoderBase, MeanEncoder, RNNDecoderBase, InputFeedRNNDecoder,
           RNNEncoder, NMTModel,
           StdRNNDecoder, ContextGate, GlobalAttention, ImageEncoder,
           PositionwiseFeedForward, PositionalEncoding,
           CopyGenerator, MultiHeadedAttention,
           LayerNorm,
           TransformerEncoder, TransformerDecoder, Embeddings, Elementwise,
           MatrixTree, WeightNormConv2d, ConvMultiStepAttention,
           CNNEncoder, CNNDecoder, StackedLSTM, StackedGRU,
           context_gate_factory, CopyGeneratorLossCompute, AudioEncoder,
           Tagger]

if can_use_sru:
    __all__.extend([SRU, check_sru_requirement])
=======
"""  Attention and normalization modules  """
from onmt.modules.util_class import LayerNorm, Elementwise
from onmt.modules.gate import context_gate_factory, ContextGate
from onmt.modules.global_attention import GlobalAttention
from onmt.modules.conv_multi_step_attention import ConvMultiStepAttention
from onmt.modules.copy_generator import CopyGenerator, CopyGeneratorLossCompute
from onmt.modules.multi_headed_attn import MultiHeadedAttention
from onmt.modules.embeddings import Embeddings, PositionalEncoding
from onmt.modules.weight_norm import WeightNormConv2d
from onmt.modules.average_attn import AverageAttention

__all__ = ["LayerNorm", "Elementwise", "context_gate_factory", "ContextGate",
           "GlobalAttention", "ConvMultiStepAttention", "CopyGenerator",
           "CopyGeneratorLossCompute", "MultiHeadedAttention", "Embeddings",
           "PositionalEncoding", "WeightNormConv2d", "AverageAttention"]
>>>>>>> 33397517
<|MERGE_RESOLUTION|>--- conflicted
+++ resolved
@@ -1,46 +1,3 @@
-<<<<<<< HEAD
-from onmt.modules.UtilClass import LayerNorm, Elementwise
-from onmt.modules.Gate import context_gate_factory, ContextGate
-from onmt.modules.GlobalAttention import GlobalAttention
-from onmt.modules.ConvMultiStepAttention import ConvMultiStepAttention
-from onmt.modules.ImageEncoder import ImageEncoder
-from onmt.modules.AudioEncoder import AudioEncoder
-from onmt.modules.CopyGenerator import CopyGenerator, CopyGeneratorLossCompute
-from onmt.modules.StructuredAttention import MatrixTree
-from onmt.modules.Transformer import \
-   TransformerEncoder, TransformerDecoder, PositionwiseFeedForward
-from onmt.modules.Conv2Conv import CNNEncoder, CNNDecoder
-from onmt.modules.MultiHeadedAttn import MultiHeadedAttention
-from onmt.modules.StackedRNN import StackedLSTM, StackedGRU
-from onmt.modules.Embeddings import Embeddings, PositionalEncoding
-from onmt.modules.WeightNorm import WeightNormConv2d
-from onmt.modules.Tagger import Tagger
-
-from onmt.Models import EncoderBase, MeanEncoder, StdRNNDecoder, \
-    RNNDecoderBase, InputFeedRNNDecoder, RNNEncoder, NMTModel
-
-from onmt.modules.SRU import check_sru_requirement
-can_use_sru = check_sru_requirement()
-if can_use_sru:
-    from onmt.modules.SRU import SRU
-
-
-# For flake8 compatibility.
-__all__ = [EncoderBase, MeanEncoder, RNNDecoderBase, InputFeedRNNDecoder,
-           RNNEncoder, NMTModel,
-           StdRNNDecoder, ContextGate, GlobalAttention, ImageEncoder,
-           PositionwiseFeedForward, PositionalEncoding,
-           CopyGenerator, MultiHeadedAttention,
-           LayerNorm,
-           TransformerEncoder, TransformerDecoder, Embeddings, Elementwise,
-           MatrixTree, WeightNormConv2d, ConvMultiStepAttention,
-           CNNEncoder, CNNDecoder, StackedLSTM, StackedGRU,
-           context_gate_factory, CopyGeneratorLossCompute, AudioEncoder,
-           Tagger]
-
-if can_use_sru:
-    __all__.extend([SRU, check_sru_requirement])
-=======
 """  Attention and normalization modules  """
 from onmt.modules.util_class import LayerNorm, Elementwise
 from onmt.modules.gate import context_gate_factory, ContextGate
@@ -55,5 +12,4 @@
 __all__ = ["LayerNorm", "Elementwise", "context_gate_factory", "ContextGate",
            "GlobalAttention", "ConvMultiStepAttention", "CopyGenerator",
            "CopyGeneratorLossCompute", "MultiHeadedAttention", "Embeddings",
-           "PositionalEncoding", "WeightNormConv2d", "AverageAttention"]
->>>>>>> 33397517
+           "PositionalEncoding", "WeightNormConv2d", "AverageAttention"]