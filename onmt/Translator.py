import torch
from torch.autograd import Variable

import onmt
import onmt.Models
import onmt.ModelConstructor
import onmt.modules
import onmt.IO
from onmt.Utils import use_gpu


class Translator(object):
    def __init__(self, opt, dummy_opt={}):
        # Add in default model arguments, possibly added since training.
        self.opt = opt
        checkpoint = torch.load(opt.model,
                                map_location=lambda storage, loc: storage)
        self.fields = onmt.IO.load_fields(checkpoint['vocab'])

        model_opt = checkpoint['opt']
        for arg in dummy_opt:
            if arg not in model_opt:
                model_opt.__dict__[arg] = dummy_opt[arg]

        self._type = model_opt.encoder_type
        self.copy_attn = model_opt.copy_attn

        self.model = onmt.ModelConstructor.make_base_model(
                            model_opt, self.fields, use_gpu(opt), checkpoint)
        self.model.eval()
        self.model.generator.eval()

        # for debugging
        self.beam_accum = None

    def initBeamAccum(self):
        self.beam_accum = {
            "predicted_ids": [],
            "beam_parent_ids": [],
            "scores": [],
            "log_probs": []}

    def buildTargetTokens(self, pred, src, attn, copy_vocab):
        vocab = self.fields["tgt"].vocab
        tokens = []
        for tok in pred:
            if tok < len(vocab):
                tokens.append(vocab.itos[tok])
            else:
                tokens.append(copy_vocab.itos[tok - len(vocab)])
            if tokens[-1] == onmt.IO.EOS_WORD:
                tokens = tokens[:-1]
                break

        if self.opt.replace_unk and attn is not None:
            for i in range(len(tokens)):
                if tokens[i] == vocab.itos[onmt.IO.UNK]:
                    _, maxIndex = attn[i].max(0)
                    tokens[i] = self.fields["src"].vocab.itos[src[maxIndex[0]]]
        return tokens

    def _runTarget(self, batch, data):

        _, src_lengths = batch.src
        src = onmt.IO.make_features(batch, 'src')
        tgt_in = onmt.IO.make_features(batch, 'tgt')[:-1]

        #  (1) run the encoder on the src
<<<<<<< HEAD
        encStates, context = self.model.encoder(src, lengths=src_lengths)        
        encStates = self.model.init_decoder_state(context, encStates)
=======
        encStates, context = self.model.encoder(src, src_lengths)
        decStates = self.model.decoder.init_decoder_state(
                                        src, context, encStates)

        #  (2) if a target is specified, compute the 'goldScore'
        #  (i.e. log likelihood) of the target under the model
        tt = torch.cuda if self.opt.cuda else torch
        goldScores = tt.FloatTensor(batch.batch_size).fill_(0)
        decOut, decStates, attn = self.model.decoder(
            tgt_in, context, decStates)
>>>>>>> 181fa188

        tgt_pad = self.fields["tgt"].vocab.stoi[onmt.IO.PAD_WORD]
        for dec, tgt in zip(decOut, batch.tgt[1:].data):
            # Log prob of each word.
            out = self.model.generator.forward(dec)
            tgt = tgt.unsqueeze(1)
            scores = out.data.gather(1, tgt)
            scores.masked_fill_(tgt.eq(tgt_pad), 0)
            goldScores += scores
        return goldScores

    def translateBatch(self, batch, dataset):
        beam_size = self.opt.beam_size
        batch_size = batch.batch_size

        # (1) Run the encoder on the src.
        _, src_lengths = batch.src
        src = onmt.IO.make_features(batch, 'src')
        encStates, context = self.model.encoder(src, src_lengths)
        decStates = self.model.decoder.init_decoder_state(
                                        src, context, encStates)

        #  (1b) Initialize for the decoder.
        def var(a): return Variable(a, volatile=True)

        def rvar(a): return var(a.repeat(1, beam_size, 1))

        # Repeat everything beam_size times.
        context = rvar(context.data)
        src = rvar(src.data)
        srcMap = rvar(batch.src_map.data)
        decStates.repeat_beam_size_times(beam_size)
        scorer = None
        # scorer=onmt.GNMTGlobalScorer(0.3, 0.4)
        beam = [onmt.Beam(beam_size, n_best=self.opt.n_best,
                          cuda=self.opt.cuda,
                          vocab=self.fields["tgt"].vocab,
                          global_scorer=scorer)
                for __ in range(batch_size)]

        # (2) run the decoder to generate sentences, using beam search.

        def bottle(m):
            return m.view(batch_size * beam_size, -1)

        def unbottle(m):
            return m.view(beam_size, batch_size, -1)

        for i in range(self.opt.max_sent_length):

            if all((b.done() for b in beam)):
                break

            # Construct batch x beam_size nxt words.
            # Get all the pending current beam words and arrange for forward.
            inp = var(torch.stack([b.getCurrentState() for b in beam])
                      .t().contiguous().view(1, -1))

            # Turn any copied words to UNKs
            # 0 is unk
            if self.copy_attn:
                inp = inp.masked_fill(
                    inp.gt(len(self.fields["tgt"].vocab) - 1), 0)

            # Temporary kludge solution to handle changed dim expectation
            # in the decoder
            inp = inp.unsqueeze(2)

            # Run one step.
            decOut, decStates, attn = \
                self.model.decoder(inp, context, decStates)
            decOut = decOut.squeeze(0)
            # decOut: beam x rnn_size

            # (b) Compute a vector of batch*beam word scores.
            if not self.copy_attn:
                out = self.model.generator.forward(decOut).data
                out = unbottle(out)
                # beam x tgt_vocab
            else:
                out = self.model.generator.forward(decOut,
                                                   attn["copy"].squeeze(0),
                                                   srcMap)
                # beam x (tgt_vocab + extra_vocab)
                out = dataset.collapse_copy_scores(
                    unbottle(out.data),
                    batch, self.fields["tgt"].vocab)
                # beam x tgt_vocab
                out = out.log()

            # (c) Advance each beam.
            for j, b in enumerate(beam):
                b.advance(out[:, j],  unbottle(attn["std"]).data[:, j])
                decStates.beam_update(j, b.getCurrentOrigin(), beam_size)

        if "tgt" in batch.__dict__:
            allGold = self._runTarget(batch, dataset)
        else:
            allGold = [0] * batch_size

        # (3) Package everything up.
        allHyps, allScores, allAttn = [], [], []
        for b in beam:
            n_best = self.opt.n_best
            scores, ks = b.sortFinished(minimum=n_best)
            hyps, attn = [], []
            for i, (times, k) in enumerate(ks[:n_best]):
                hyp, att = b.getHyp(times, k)
                hyps.append(hyp)
                attn.append(att)
            allHyps.append(hyps)
            allScores.append(scores)
            allAttn.append(attn)

        return allHyps, allScores, allAttn, allGold

    def beamStates(self, batch, data, preds):
        _, src_lengths = batch.src
        src = make_features(batch, self.fields)

        encStates, context = self.model.encoder(src, lengths=src_lengths)        
        encStates = self.model.init_decoder_state(context, encStates)

        #  This mask is applied to the attention model inside the decoder
        #  so that the attention ignores source padding
        padMask = None
        pad = self.fields["src"].vocab.stoi[onmt.IO.PAD_WORD]
        padMask = src[:, :, 0].data.eq(pad).t()

        def mask(padMask):
            self.model.decoder.attn.applyMask(padMask)

        decAll = []
        for p in preds[0]:
            p = Variable(torch.LongTensor(p).unsqueeze(1))
            decStates = encStates
            mask(padMask.unsqueeze(0))
            decOut, decStates, attn = self.model.decoder(p,
                                                         src,
                                                         context,
                                                         decStates)
            decAll.append(decOut.squeeze().data.numpy())
        return context.squeeze().data.numpy(), decAll

    def translate(self, batch, data, states=False):
        #  (1) convert words to indexes
        batch_size = batch.batch_size

        #  (2) translate
<<<<<<< HEAD
        pred, predScore, attn, goldScore = self.translateBatch(batch, 
                                                               data)
=======
        pred, predScore, attn, goldScore = self.translateBatch(batch, data)
        assert(len(goldScore) == len(pred))
>>>>>>> 181fa188
        pred, predScore, attn, goldScore, i = list(zip(
            *sorted(zip(pred, predScore, attn, goldScore,
                        batch.indices.data),
                    key=lambda x: x[-1])))
        inds, perm = torch.sort(batch.indices.data)

        if states:
            context, decStates = self.beamStates(batch, data, pred)

        #  (3) convert indexes to words
        predBatch, goldBatch = [], []
        src = batch.src[0].data.index_select(1, perm)
        if self.opt.tgt:
            tgt = batch.tgt.data.index_select(1, perm)
        for b in range(batch_size):
            src_vocab = data.src_vocabs[inds[b]]
            predBatch.append(
                [self.buildTargetTokens(pred[b][n], src[:, b],
                                        attn[b][n], src_vocab)
<<<<<<< HEAD
                 for n in range(self.opt.n_best)]
            )
        if states:
            return (predBatch, predScore, goldScore, 
                    attn, src, context, decStates)
        else:
            return predBatch, predScore, goldScore, attn, src
=======
                 for n in range(self.opt.n_best)])
            if self.opt.tgt:
                goldBatch.append(
                    self.buildTargetTokens(tgt[1:, b], src[:, b],
                                           None, None))
        return predBatch, goldBatch, predScore, goldScore, attn, src
>>>>>>> 181fa188
<|MERGE_RESOLUTION|>--- conflicted
+++ resolved
@@ -66,10 +66,7 @@
         tgt_in = onmt.IO.make_features(batch, 'tgt')[:-1]
 
         #  (1) run the encoder on the src
-<<<<<<< HEAD
-        encStates, context = self.model.encoder(src, lengths=src_lengths)        
-        encStates = self.model.init_decoder_state(context, encStates)
-=======
+
         encStates, context = self.model.encoder(src, src_lengths)
         decStates = self.model.decoder.init_decoder_state(
                                         src, context, encStates)
@@ -80,7 +77,6 @@
         goldScores = tt.FloatTensor(batch.batch_size).fill_(0)
         decOut, decStates, attn = self.model.decoder(
             tgt_in, context, decStates)
->>>>>>> 181fa188
 
         tgt_pad = self.fields["tgt"].vocab.stoi[onmt.IO.PAD_WORD]
         for dec, tgt in zip(decOut, batch.tgt[1:].data):
@@ -201,7 +197,7 @@
         _, src_lengths = batch.src
         src = make_features(batch, self.fields)
 
-        encStates, context = self.model.encoder(src, lengths=src_lengths)        
+        encStates, context = self.model.encoder(src, lengths=src_lengths)
         encStates = self.model.init_decoder_state(context, encStates)
 
         #  This mask is applied to the attention model inside the decoder
@@ -230,13 +226,8 @@
         batch_size = batch.batch_size
 
         #  (2) translate
-<<<<<<< HEAD
-        pred, predScore, attn, goldScore = self.translateBatch(batch, 
+        pred, predScore, attn, goldScore = self.translateBatch(batch,
                                                                data)
-=======
-        pred, predScore, attn, goldScore = self.translateBatch(batch, data)
-        assert(len(goldScore) == len(pred))
->>>>>>> 181fa188
         pred, predScore, attn, goldScore, i = list(zip(
             *sorted(zip(pred, predScore, attn, goldScore,
                         batch.indices.data),
@@ -256,19 +247,11 @@
             predBatch.append(
                 [self.buildTargetTokens(pred[b][n], src[:, b],
                                         attn[b][n], src_vocab)
-<<<<<<< HEAD
-                 for n in range(self.opt.n_best)]
+                for n in range(self.opt.n_best)]
             )
-        if states:
-            return (predBatch, predScore, goldScore, 
-                    attn, src, context, decStates)
-        else:
-            return predBatch, predScore, goldScore, attn, src
-=======
-                 for n in range(self.opt.n_best)])
+
             if self.opt.tgt:
                 goldBatch.append(
                     self.buildTargetTokens(tgt[1:, b], src[:, b],
                                            None, None))
-        return predBatch, goldBatch, predScore, goldScore, attn, src
->>>>>>> 181fa188
+        return predBatch, goldBatch, predScore, goldScore, attn, src