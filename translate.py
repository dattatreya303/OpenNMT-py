--- conflicted
+++ resolved
@@ -15,15 +15,6 @@
 import onmt.opts
 
 
-<<<<<<< HEAD
-def main(opt):
-    translator = build_translator(opt, report_score=True)
-    translator.translate(src_path=opt.src,
-                         tgt_path=opt.tgt,
-                         src_dir=opt.src_dir,
-                         batch_size=opt.batch_size,
-                         attn_debug=opt.attn_debug)
-=======
 opt = parser.parse_args()
 
 
@@ -149,7 +140,6 @@
         import json
         json.dump(translator.beam_accum,
                   codecs.open(opt.dump_beam, 'w', 'utf-8'))
->>>>>>> 8f37b30d
 
 
 if __name__ == "__main__":
