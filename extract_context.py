--- conflicted
+++ resolved
@@ -286,14 +286,8 @@
             bcounter += bsize
             if bcounter % 100 == 0:
                 print("Example #", bcounter)
-<<<<<<< HEAD
             if bcounter > 50000:
                 break
-=======
-            # if bcounter > 100:
-            #     break
->>>>>>> 5bfa00a6
-
 
 def check_save_model_path():
     save_model_path = os.path.abspath(opt.save_model)
