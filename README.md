--- conflicted
+++ resolved
@@ -4,34 +4,10 @@
 port of [OpenNMT](https://github.com/OpenNMT/OpenNMT),
 an open-source (MIT) neural machine translation system.
 
-<<<<<<< HEAD
-[Currently we are adapting this code, kindly released by the PyTorch team.]
-
-=======
->>>>>>> ab74b149
 <center style="padding: 40px"><img width="70%" src="http://opennmt.github.io/simple-attn.png" /></center>
 
 ## Quickstart
 
-<<<<<<< HEAD
-OpenNMT consists of three commands:
-
-0) Download the data.
-
-```wget https://s3.amazonaws.com/pytorch/examples/opennmt/data/onmt-data.tar && tar -xf onmt-data.tar```
-
-1) Preprocess the data.
-
-```python preprocess.py -train_src data/src-train.txt -train_tgt data/tgt-train.txt -valid_src data/src-val.txt -valid_tgt data/tgt-val.txt -save_data data/demo```
-
-2) Train the model.
-
-```python train.py -data data/demo-train.pt -save_model model -gpus 0```
-
-3) Translate sentences.
-
-```python translate.py -gpu 0 -model model_e13_*.pt -src data/src-test.txt -tgt data/tgt-test.txt -replace_unk -verbose```
-=======
 Use of OpenNMT consists of four steps:
 
 ### 0) Download the data.
@@ -95,17 +71,12 @@
 wget https://raw.githubusercontent.com/moses-smt/mosesdecoder/master/scripts/generic/multi-bleu.perl
 perl multi-bleu.perl data/multi30k/test.de.tok < multi30k_pred.txt
 ```
->>>>>>> ab74b149
 
 ## Pretrained Models
 
 The following pretrained models can be downloaded and used with translate.py.
 
-<<<<<<< HEAD
-- [onmt_model_en_de_200k](https://s3.amazonaws.com/pytorch/examples/opennmt/models/onmt_model_en_de_200k-4783d9c3.pt): An English-German translation model based on the 200k sentence dataset at [OpenNMT/IntegrationTesting](https://github.com/OpenNMT/IntegrationTesting/tree/master/data). Perplexity: 21. 
-=======
 - [onmt_model_en_de_200k](https://s3.amazonaws.com/pytorch/examples/opennmt/models/onmt_model_en_de_200k-4783d9c3.pt): An English-German translation model based on the 200k sentence dataset at [OpenNMT/IntegrationTesting](https://github.com/OpenNMT/IntegrationTesting/tree/master/data). Perplexity: 21.
->>>>>>> ab74b149
 - [onmt_model_en_fr_b1M](https://s3.amazonaws.com/pytorch/examples/opennmt/models/onmt_model_en_fr_b1M-261c69a7.pt): An English-French model trained on benchmark-1M. Perplexity: 4.85.
 
 ## Release Notes
@@ -117,13 +88,6 @@
 - saving and loading from checkpoints
 - inference (translation) with batching and beam search
 
-<<<<<<< HEAD
-In development:
-
-- word features
-- multi-GPU 
-- python tokenization tools
-=======
 Not yet implemented:
 
 - word features
@@ -135,5 +99,4 @@
 With default parameters on a single Maxwell GPU, this version runs about 70% faster than the Lua torch OpenNMT. The improved performance comes from two main sources:
 
 - CuDNN is used for the encoder (although not for the decoder, since it can't handle attention)
-- The decoder softmax layer is batched to efficiently trade off CPU vs. memory efficiency; this can be tuned with the -max_generator_batches parameter.
->>>>>>> ab74b149
+- The decoder softmax layer is batched to efficiently trade off CPU vs. memory efficiency; this can be tuned with the -max_generator_batches parameter.